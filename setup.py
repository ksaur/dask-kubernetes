--- conflicted
+++ resolved
@@ -6,14 +6,6 @@
 import versioneer
 
 setup(
-<<<<<<< HEAD
-    name="dask-kubernetes",
-    version="0.7.0",
-    description="Native Kubernetes integration for Dask",
-    url="https://github.com/dask/dask-kubernetes",
-    keywords="dask,kubernetes,distributed",
-    license="BSD",
-=======
     name='dask-kubernetes',
     cmdclass=versioneer.get_cmdclass(),
     version=versioneer.get_version(),
@@ -21,7 +13,6 @@
     url='https://github.com/dask/dask-kubernetes',
     keywords='dask,kubernetes,distributed',
     license='BSD',
->>>>>>> 8a4883ec
     packages=find_packages(),
     include_package_data=True,
     long_description=(open("README.rst").read() if exists("README.rst") else ""),
