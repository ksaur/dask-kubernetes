import base64
import getpass
import os
from time import sleep, time
import uuid
import yaml

import dask
import pytest
from dask_kubernetes import KubeCluster, make_pod_spec, ClusterAuth, KubeConfig, KubeAuth
from dask.distributed import Client, wait
from distributed.utils_test import loop, captured_logger  # noqa: F401
from distributed.utils import tmpfile
import kubernetes
from random import random

TEST_DIR = os.path.abspath(os.path.join(__file__, '..'))
CONFIG_DEMO = os.path.join(TEST_DIR, 'config-demo.yaml')
FAKE_CERT = os.path.join(TEST_DIR, 'fake-cert-file')
FAKE_KEY = os.path.join(TEST_DIR, 'fake-key-file')
FAKE_CA = os.path.join(TEST_DIR, 'fake-ca-file')


@pytest.fixture
def api():
    ClusterAuth.load_first()
    return kubernetes.client.CoreV1Api()


@pytest.fixture
def ns(api):
    name = 'test-dask-kubernetes' + str(uuid.uuid4())[:10]
    ns = kubernetes.client.V1Namespace(metadata=kubernetes.client.V1ObjectMeta(name=name))
    api.create_namespace(ns)
    try:
        yield name
    finally:
        api.delete_namespace(name, kubernetes.client.V1DeleteOptions())


@pytest.fixture
def pod_spec(image_name):
    yield make_pod_spec(
        image=image_name,
        extra_container_config={'imagePullPolicy': 'IfNotPresent'}
    )


@pytest.fixture
def cluster(pod_spec, ns, loop):
    with KubeCluster(pod_spec, loop=loop, namespace=ns) as cluster:
        yield cluster


@pytest.fixture
def client(cluster):
    with Client(cluster) as client:
        yield client


def test_versions(client):
    client.get_versions(check=True)


def test_basic(cluster, client):
    cluster.scale(2)
    future = client.submit(lambda x: x + 1, 10)
    result = future.result()
    assert result == 11

    while len(cluster.scheduler.workers) < 2:
        sleep(0.1)

    # Ensure that inter-worker communication works well
    futures = client.map(lambda x: x + 1, range(10))
    total = client.submit(sum, futures)
    assert total.result() == sum(map(lambda x: x + 1, range(10)))
    assert all(client.has_what().values())


def test_logs(cluster):
    cluster.scale(2)

    start = time()
    while len(cluster.scheduler.workers) < 2:
        sleep(0.1)
        assert time() < start + 20

    a, b = cluster.pods()
    logs = cluster.logs(a)
    assert 'distributed.worker' in logs

    logs = cluster.logs()
    assert len(logs) == 2
    for pod in logs:
        assert 'distributed.worker' in logs[pod]


def test_ipython_display(cluster):
    ipywidgets = pytest.importorskip('ipywidgets')
    cluster.scale(1)
    cluster._ipython_display_()
    box = cluster._cached_widget
    assert isinstance(box, ipywidgets.Widget)
    cluster._ipython_display_()
    assert cluster._cached_widget is box

    start = time()
    while "<td>1</td>" not in str(box):  # one worker in a table
        assert time() < start + 10
        sleep(0.5)


def test_dask_worker_name_env_variable(pod_spec, loop, ns):
    with dask.config.set({'kubernetes.name': 'foo-{USER}-{uuid}'}):
        with KubeCluster(pod_spec, loop=loop, namespace=ns) as cluster:
            assert 'foo-' + getpass.getuser() in cluster.name


def test_diagnostics_link_env_variable(pod_spec, loop, ns):
    pytest.importorskip('bokeh')
    with dask.config.set({'distributed.dashboard.link': 'foo-{USER}-{port}'}):
        with KubeCluster(pod_spec, loop=loop, namespace=ns) as cluster:
            port = cluster.scheduler.services['bokeh'].port
            cluster._ipython_display_()
            box = cluster._cached_widget

            assert 'foo-' + getpass.getuser() + '-' + str(port) in str(box)


def test_namespace(pod_spec, loop, ns):
    with KubeCluster(pod_spec, loop=loop, namespace=ns) as cluster:
        assert 'dask' in cluster.name
        assert getpass.getuser() in cluster.name
        with KubeCluster(pod_spec, loop=loop, namespace=ns) as cluster2:
            assert cluster.name != cluster2.name

            cluster2.scale(1)
            [pod] = cluster2.pods()


def test_adapt(cluster):
    cluster.adapt()
    with Client(cluster) as client:
        future = client.submit(lambda x: x + 1, 10)
        result = future.result()
        assert result == 11

    start = time()
    while cluster.scheduler.workers:
        sleep(0.1)
        assert time() < start + 10


def test_env(pod_spec, loop, ns):
    with KubeCluster(pod_spec, env={'ABC': 'DEF'}, loop=loop, namespace=ns) as cluster:
        cluster.scale(1)
        with Client(cluster) as client:
            while not cluster.scheduler.workers:
                sleep(0.1)
            env = client.run(lambda: dict(os.environ))
            assert all(v['ABC'] == 'DEF' for v in env.values())


def test_pod_from_yaml(image_name, loop, ns):
    test_yaml = {
        "kind": "Pod",
        "metadata": {
            "labels": {
                "app": "dask",
                "component": "dask-worker"
            }
        },
        "spec": {
            "containers": [{
                "args": [
                    "dask-worker",
                    "$(DASK_SCHEDULER_ADDRESS)",
                    "--nthreads",
                    "1"
                ],
                "image": image_name,
                'imagePullPolicy': 'IfNotPresent',
                "name": "dask-worker"
            }]
        }
    }

    with tmpfile(extension='yaml') as fn:
        with open(fn, mode='w') as f:
            yaml.dump(test_yaml, f)
        with KubeCluster.from_yaml(f.name, loop=loop, namespace=ns) as cluster:
            assert cluster.namespace == ns
            cluster.scale(2)
            with Client(cluster) as client:
                future = client.submit(lambda x: x + 1, 10)
                result = future.result(timeout=10)
                assert result == 11

                start = time()
                while len(cluster.scheduler.workers) < 2:
                    sleep(0.1)
                    assert time() < start + 10, 'timeout'

                # Ensure that inter-worker communication works well
                futures = client.map(lambda x: x + 1, range(10))
                total = client.submit(sum, futures)
                assert total.result() == sum(map(lambda x: x + 1, range(10)))
                assert all(client.has_what().values())


def test_pod_from_yaml_expand_env_vars(image_name, loop, ns):
    try:
        os.environ["FOO_IMAGE"] = image_name

        test_yaml = {
            "kind": "Pod",
            "metadata": {
                "labels": {
                    "app": "dask",
                    "component": "dask-worker"
                }
            },
            "spec": {
                "containers": [{
                    "args": [
                        "dask-worker",
                        "$(DASK_SCHEDULER_ADDRESS)",
                        "--nthreads",
                        "1"
                    ],
                    "image": '${FOO_IMAGE}',
                    'imagePullPolicy': 'IfNotPresent',
                    "name": "dask-worker"
                }]
            }
        }

        with tmpfile(extension='yaml') as fn:
            with open(fn, mode='w') as f:
                yaml.dump(test_yaml, f)
            with KubeCluster.from_yaml(f.name, loop=loop, namespace=ns) as cluster:
                assert cluster.pod_template.spec.containers[0].image == image_name
    finally:
        del os.environ['FOO_IMAGE']


def test_pod_from_dict(image_name, loop, ns):
    spec = {
        'metadata': {},
        'restartPolicy': 'Never',
        'spec': {
            'containers': [{
                'args': ['dask-worker', '$(DASK_SCHEDULER_ADDRESS)',
                         '--nthreads', '1',
                         '--death-timeout', '60'],
                'command': None,
                'image': image_name,
                'imagePullPolicy': 'IfNotPresent',
                'name': 'dask-worker',
            }]
        }
    }

    with KubeCluster.from_dict(spec, loop=loop, namespace=ns) as cluster:
        cluster.scale(2)
        with Client(cluster) as client:
            future = client.submit(lambda x: x + 1, 10)
            result = future.result()
            assert result == 11

            while len(cluster.scheduler.workers) < 2:
                sleep(0.1)

            # Ensure that inter-worker communication works well
            futures = client.map(lambda x: x + 1, range(10))
            total = client.submit(sum, futures)
            assert total.result() == sum(map(lambda x: x + 1, range(10)))
            assert all(client.has_what().values())


def test_pod_from_minimal_dict(image_name, loop, ns):
    spec = {
        'spec': {
            'containers': [{
                'args': ['dask-worker', '$(DASK_SCHEDULER_ADDRESS)',
                         '--nthreads', '1',
                         '--death-timeout', '60'],
                'command': None,
                'image': image_name,
                'imagePullPolicy': 'IfNotPresent',
                'name': 'worker'
            }]
        }
    }

    with KubeCluster.from_dict(spec, loop=loop, namespace=ns) as cluster:
        cluster.adapt()
        with Client(cluster) as client:
            future = client.submit(lambda x: x + 1, 10)
            result = future.result()
            assert result == 11


def test_pod_template_from_conf():
    spec = {'spec': {'containers': [{'name': 'some-name'}]}}

    with dask.config.set({'kubernetes.worker-template': spec}):
        with KubeCluster() as cluster:
            assert cluster.pod_template.spec.containers[0].name == 'some-name'


def test_bad_args(loop):
    with pytest.raises(TypeError) as info:
        KubeCluster('myfile.yaml')

    assert 'KubeCluster.from_yaml' in str(info.value)

    with pytest.raises((ValueError, TypeError)) as info:
        KubeCluster({'kind': 'Pod'})

    assert 'KubeCluster.from_dict' in str(info.value)


def test_constructor_parameters(pod_spec, loop, ns):
    env = {'FOO': 'BAR', 'A': 1}
    with KubeCluster(pod_spec, name='myname', namespace=ns, loop=loop, env=env) as cluster:
        pod = cluster.pod_template
        assert pod.metadata.namespace == ns

        var = [v for v in pod.spec.containers[0].env if v.name == 'FOO']
        assert var and var[0].value == 'BAR'

        var = [v for v in pod.spec.containers[0].env if v.name == 'A']
        assert var and var[0].value == '1'

        assert pod.metadata.generate_name == 'myname'


def test_reject_evicted_workers(cluster):
    cluster.scale(1)

    start = time()
    while len(cluster.scheduler.workers) != 1:
        sleep(0.1)
        assert time() < start + 60

    # Evict worker
    [worker] = cluster.pods()
    cluster.core_api.create_namespaced_pod_eviction(
        worker.metadata.name,
        worker.metadata.namespace,
        kubernetes.client.V1beta1Eviction(
            delete_options=kubernetes.client.V1DeleteOptions(grace_period_seconds=300),
            metadata=worker.metadata))

    # Wait until pod is evicted
    start = time()
    while cluster.pods()[0].status.phase == 'Running':
        sleep(0.1)
        assert time() < start + 60

    [worker] = cluster.pods()
    assert worker.status.phase == 'Failed'

    # Make sure the failed pod is removed
    pods = cluster._cleanup_terminated_pods([worker])
    assert len(pods) == 0

    start = time()
    while cluster.pods():
        sleep(0.1)
        assert time() < start + 60


def test_scale_up_down(cluster, client):
    np = pytest.importorskip('numpy')
    cluster.scale(2)

    start = time()
    while len(cluster.scheduler.workers) != 2:
        sleep(0.1)
        assert time() < start + 10

    a, b = list(cluster.scheduler.workers)
    x = client.submit(np.ones, 1, workers=a)
    y = client.submit(np.ones, 50_000_000, workers=b)

    wait([x, y])

    start = time()
    while (cluster.scheduler.workers[a].metrics['memory'] >
           cluster.scheduler.workers[b].metrics['memory']):
        sleep(0.1)
        assert time() < start + 1

    cluster.scale(1)

    start = time()
    while len(cluster.scheduler.workers) != 1:
        sleep(0.1)
        assert time() < start + 10

    assert set(cluster.scheduler.workers) == {b}


def test_scale_up_down_fast(cluster, client):
    cluster.scale(1)

    start = time()
    while len(cluster.scheduler.workers) != 1:
        sleep(0.1)
        assert time() < start + 10

    worker = next(iter(cluster.scheduler.workers.values()))

    # Put some data on this worker
    future = client.submit(lambda: b'\x00' * int(1e6))
    wait(future)
    assert worker in cluster.scheduler.tasks[future.key].who_has

    # Rescale the cluster many times without waiting: this should put some
    # pressure on kubernetes but this should never fail nor delete our worker
    # with the temporary result.
    for i in range(10):
        cluster.scale(4)
        sleep(random() / 2)
        cluster.scale(1)
        sleep(random() / 2)

    start = time()
    while len(cluster.scheduler.workers) != 1:
        sleep(0.1)
        assert time() < start + 10

    # The original task result is still stored on the original worker: this pod
    # has never been deleted when rescaling the cluster and the result can
    # still be fetched back.
    assert worker in cluster.scheduler.tasks[future.key].who_has
    assert len(future.result()) == int(1e6)


def test_scale_down_pending(cluster, client):
    # Try to scale the cluster to use more pods than available
    nodes = cluster.core_api.list_node().items
    max_pods = sum(int(node.status.allocatable['pods']) for node in nodes)
    if max_pods > 50:
        # It's probably not reasonable to run this test against a large
        # kubernetes cluster.
        pytest.skip("Require a small test kubernetes cluster (maxpod <= 50)")
    extra_pods = 5
    requested_pods = max_pods + extra_pods
    cluster.scale(requested_pods)

    start = time()
    while len(cluster.scheduler.workers) < 2:
        sleep(0.1)
        # Wait a bit because the kubernetes cluster can take time to provision
        # the requested pods as we requested a large number of pods.
        assert time() < start + 60

    pending_pods = [p for p in cluster.pods() if p.status.phase == 'Pending']
    assert len(pending_pods) >= extra_pods

    running_workers = list(cluster.scheduler.workers.keys())
    assert len(running_workers) >= 2

    # Put some data on those workers to make them important to keep as long
    # as possible.
    def load_data(i):
        return b'\x00' * (i * int(1e6))

    futures = [client.submit(load_data, i, workers=w)
               for i, w in enumerate(running_workers)]
    wait(futures)

    # Reduce the cluster size down to the actually useful nodes: pending pods
    # and running pods without results should be shutdown and removed first:
    cluster.scale(len(running_workers))

    start = time()
    pod_statuses = [p.status.phase for p in cluster.pods()]
    while len(pod_statuses) != len(running_workers):
        if time() - start > 60:
            raise AssertionError("Expected %d running pods but got %r"
                                 % (len(running_workers), pod_statuses))
        sleep(0.1)
        pod_statuses = [p.status.phase for p in cluster.pods()]

    assert pod_statuses == ['Running'] * len(running_workers)
    assert list(cluster.scheduler.workers.keys()) == running_workers

    # Terminate everything
    cluster.scale(0)

    start = time()
    while len(cluster.scheduler.workers) > 0:
        sleep(0.1)
        assert time() < start + 60


def test_automatic_startup(image_name, loop, ns):
    test_yaml = {
        "kind": "Pod",
        "metadata": {
            "labels": {
                "foo": "bar",
            }
        },
        "spec": {
            "containers": [{
                "args": [
                    "dask-worker",
                    "$(DASK_SCHEDULER_ADDRESS)",
                    "--nthreads",
                    "1"
                ],
                "image": image_name,
                "name": "dask-worker"
            }]
        }
    }

    with tmpfile(extension='yaml') as fn:
        with open(fn, mode='w') as f:
            yaml.dump(test_yaml, f)
        with dask.config.set({'kubernetes.worker-template-path': fn}):
            with KubeCluster(loop=loop, namespace=ns) as cluster:
                assert cluster.pod_template.metadata.labels['foo'] == 'bar'


def test_repr(cluster):
    for text in [repr(cluster), str(cluster)]:
        assert 'Box' not in text
        assert cluster.scheduler.address in text
        assert "workers=0" in text


def test_escape_username(pod_spec, loop, ns, monkeypatch):
    monkeypatch.setenv('LOGNAME', 'foo!')

    with KubeCluster(pod_spec, loop=loop, namespace=ns) as cluster:
        assert 'foo' in cluster.name
        assert '!' not in cluster.name
        assert 'foo' in cluster.pod_template.metadata.labels['user']


def test_escape_name(pod_spec, loop, ns):
    with KubeCluster(pod_spec, loop=loop, namespace=ns, name='foo@bar') as cluster:
        assert '@' not in str(cluster.pod_template)


def test_maximum(cluster):
    with dask.config.set(**{'kubernetes.count.max': 1}):
        with captured_logger('dask_kubernetes') as logger:
            cluster.scale(10)

            start = time()
            while len(cluster.scheduler.workers) <= 0:
                sleep(0.1)
                assert time() < start + 60

            sleep(0.5)
            assert len(cluster.scheduler.workers) == 1

        result = logger.getvalue()
        assert "scale beyond maximum number of workers" in result.lower()


<<<<<<< HEAD
def test_auth_missing(pod_spec, ns, loop):
    with pytest.raises(kubernetes.config.ConfigException) as info:
        KubeCluster(pod_spec, auth=[], loop=loop, namespace=ns)

    assert "No authorization methods were provided" in str(info.value)


def test_auth_tries_all_methods(pod_spec, ns, loop):
    fails = {'count': 0}
    class FailAuth(ClusterAuth):
        def load(self):
            fails['count'] += 1
            raise kubernetes.config.ConfigException('Fail #{count}'.format(**fails))

    with pytest.raises(kubernetes.config.ConfigException) as info:
        KubeCluster(pod_spec, auth=[FailAuth()] * 3, loop=loop, namespace=ns)

    assert "Fail #3" in str(info.value)
    assert fails['count'] == 3


def test_auth_kubeconfig_with_filename():
    KubeConfig(config_file=CONFIG_DEMO).load()

    # we've set the default configuration, so check that it is default
    config = kubernetes.client.Configuration()
    assert config.host == 'https://1.2.3.4'
    assert config.cert_file == FAKE_CERT
    assert config.key_file == FAKE_KEY
    assert config.ssl_ca_cert == FAKE_CA


def test_auth_kubeconfig_with_context():
    KubeConfig(config_file=CONFIG_DEMO, context='exp-scratch').load()

    # we've set the default configuration, so check that it is default
    config = kubernetes.client.Configuration()
    assert config.host == 'https://5.6.7.8'
    assert config.api_key['authorization'] == 'Basic {}'.format(
        base64.b64encode(b'exp:some-password').decode('ascii')
    )


def test_auth_explicit():
    KubeAuth(host='https://9.8.7.6', username='abc', password='some-password').load()

    config = kubernetes.client.Configuration()
    assert config.host == 'https://9.8.7.6'
    assert config.username == 'abc'
    assert config.password == 'some-password'
    assert config.get_basic_auth_token() == 'Basic {}'.format(
        base64.b64encode(b'abc:some-password').decode('ascii')
    )
=======
def test_default_toleration(pod_spec):
    tolerations = pod_spec.to_dict()['spec']['tolerations']
    assert {
        'key': 'k8s.dask.org/dedicated',
        'operator': 'Equal',
        'value': 'worker',
        'effect': 'NoSchedule',
        'toleration_seconds': None
    } in tolerations
    assert {
        'key': 'k8s.dask.org_dedicated',
        'operator': 'Equal',
        'value': 'worker',
        'effect': 'NoSchedule',
        'toleration_seconds': None
    } in tolerations


def test_default_toleration_preserved(image_name):
    pod_spec = make_pod_spec(
        image=image_name,
        extra_pod_config={
            'tolerations': [
                {
                    'key': 'example.org/toleration',
                    'operator': 'Exists',
                    'effect': 'NoSchedule',
                }
            ],
        }
    )
    tolerations = pod_spec.to_dict()['spec']['tolerations']
    assert {
        'key': 'k8s.dask.org/dedicated',
        'operator': 'Equal',
        'value': 'worker',
        'effect': 'NoSchedule',
    } in tolerations
    assert {
        'key': 'k8s.dask.org_dedicated',
        'operator': 'Equal',
        'value': 'worker',
        'effect': 'NoSchedule',
    } in tolerations
    assert {
        'key': 'example.org/toleration',
        'operator': 'Exists',
        'effect': 'NoSchedule',
    } in tolerations
>>>>>>> 25fb05fd
<|MERGE_RESOLUTION|>--- conflicted
+++ resolved
@@ -567,61 +567,6 @@
         assert "scale beyond maximum number of workers" in result.lower()
 
 
-<<<<<<< HEAD
-def test_auth_missing(pod_spec, ns, loop):
-    with pytest.raises(kubernetes.config.ConfigException) as info:
-        KubeCluster(pod_spec, auth=[], loop=loop, namespace=ns)
-
-    assert "No authorization methods were provided" in str(info.value)
-
-
-def test_auth_tries_all_methods(pod_spec, ns, loop):
-    fails = {'count': 0}
-    class FailAuth(ClusterAuth):
-        def load(self):
-            fails['count'] += 1
-            raise kubernetes.config.ConfigException('Fail #{count}'.format(**fails))
-
-    with pytest.raises(kubernetes.config.ConfigException) as info:
-        KubeCluster(pod_spec, auth=[FailAuth()] * 3, loop=loop, namespace=ns)
-
-    assert "Fail #3" in str(info.value)
-    assert fails['count'] == 3
-
-
-def test_auth_kubeconfig_with_filename():
-    KubeConfig(config_file=CONFIG_DEMO).load()
-
-    # we've set the default configuration, so check that it is default
-    config = kubernetes.client.Configuration()
-    assert config.host == 'https://1.2.3.4'
-    assert config.cert_file == FAKE_CERT
-    assert config.key_file == FAKE_KEY
-    assert config.ssl_ca_cert == FAKE_CA
-
-
-def test_auth_kubeconfig_with_context():
-    KubeConfig(config_file=CONFIG_DEMO, context='exp-scratch').load()
-
-    # we've set the default configuration, so check that it is default
-    config = kubernetes.client.Configuration()
-    assert config.host == 'https://5.6.7.8'
-    assert config.api_key['authorization'] == 'Basic {}'.format(
-        base64.b64encode(b'exp:some-password').decode('ascii')
-    )
-
-
-def test_auth_explicit():
-    KubeAuth(host='https://9.8.7.6', username='abc', password='some-password').load()
-
-    config = kubernetes.client.Configuration()
-    assert config.host == 'https://9.8.7.6'
-    assert config.username == 'abc'
-    assert config.password == 'some-password'
-    assert config.get_basic_auth_token() == 'Basic {}'.format(
-        base64.b64encode(b'abc:some-password').decode('ascii')
-    )
-=======
 def test_default_toleration(pod_spec):
     tolerations = pod_spec.to_dict()['spec']['tolerations']
     assert {
@@ -671,4 +616,57 @@
         'operator': 'Exists',
         'effect': 'NoSchedule',
     } in tolerations
->>>>>>> 25fb05fd
+    assert "Fail #3" in str(info.value)
+    assert fails['count'] == 3
+
+
+def test_auth_missing(pod_spec, ns, loop):
+    with pytest.raises(kubernetes.config.ConfigException) as info:
+        KubeCluster(pod_spec, auth=[], loop=loop, namespace=ns)
+
+    assert "No authorization methods were provided" in str(info.value)
+
+
+def test_auth_tries_all_methods(pod_spec, ns, loop):
+    fails = {'count': 0}
+    class FailAuth(ClusterAuth):
+        def load(self):
+            fails['count'] += 1
+            raise kubernetes.config.ConfigException('Fail #{count}'.format(**fails))
+
+    with pytest.raises(kubernetes.config.ConfigException) as info:
+        KubeCluster(pod_spec, auth=[FailAuth()] * 3, loop=loop, namespace=ns)
+
+
+def test_auth_kubeconfig_with_filename():
+    KubeConfig(config_file=CONFIG_DEMO).load()
+
+    # we've set the default configuration, so check that it is default
+    config = kubernetes.client.Configuration()
+    assert config.host == 'https://1.2.3.4'
+    assert config.cert_file == FAKE_CERT
+    assert config.key_file == FAKE_KEY
+    assert config.ssl_ca_cert == FAKE_CA
+
+
+def test_auth_kubeconfig_with_context():
+    KubeConfig(config_file=CONFIG_DEMO, context='exp-scratch').load()
+
+    # we've set the default configuration, so check that it is default
+    config = kubernetes.client.Configuration()
+    assert config.host == 'https://5.6.7.8'
+    assert config.api_key['authorization'] == 'Basic {}'.format(
+        base64.b64encode(b'exp:some-password').decode('ascii')
+    )
+
+
+def test_auth_explicit():
+    KubeAuth(host='https://9.8.7.6', username='abc', password='some-password').load()
+
+    config = kubernetes.client.Configuration()
+    assert config.host == 'https://9.8.7.6'
+    assert config.username == 'abc'
+    assert config.password == 'some-password'
+    assert config.get_basic_auth_token() == 'Basic {}'.format(
+        base64.b64encode(b'abc:some-password').decode('ascii')
+    )