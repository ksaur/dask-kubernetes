from . import config
from .auth import ClusterAuth, KubeAuth, KubeConfig, InCluster
from .core import KubeCluster
from .objects import make_pod_spec, make_pod_from_dict

__all__ = [KubeCluster]

<<<<<<< HEAD
__version__ = "0.7.0"
=======
from ._version import get_versions
__version__ = get_versions()['version']
del get_versions
>>>>>>> 8a4883ec
<|MERGE_RESOLUTION|>--- conflicted
+++ resolved
@@ -5,10 +5,6 @@
 
 __all__ = [KubeCluster]
 
-<<<<<<< HEAD
-__version__ = "0.7.0"
-=======
 from ._version import get_versions
 __version__ = get_versions()['version']
-del get_versions
->>>>>>> 8a4883ec
+del get_versions